--- conflicted
+++ resolved
@@ -137,7 +137,7 @@
   <div v-if="config?.showNavbar && navbarConfig">
     <!-- Floating Navbar using v-app-bar with Vuetify positioning -->
   <v-app-bar
-<<<<<<< HEAD
+
   :elevation="0"
   :height="xs ? 56 : 64"
   rounded="pill"
@@ -152,16 +152,7 @@
     transition: 'all 0.3s cubic-bezier(0.4, 0, 0.2, 1)'
   }"
 >
-=======
-    :elevation="7"
-    :height="xs ? 56 : 64"
-    rounded="pill"
-    position="fixed"
-  class="mx-auto"
-    :color="navbarColor"
-    :style="navbarStyle"
-  >
->>>>>>> 3fe6e219
+
       <!-- Logo Section with Badge -->
       <template #prepend>
         <div class="d-flex align-center">
