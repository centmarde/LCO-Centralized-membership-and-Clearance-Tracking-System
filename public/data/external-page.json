{
<<<<<<< HEAD
  "title": "LCO Clearance Blocking System",
  "description": "A centralized platform for managing, blocking, and unblocking students' clearance status within the university. Ensure compliance and streamline clearance workflows for all students record.",
  "subtitle": "Efficiently Manage Students Clearance and Compliance",
=======
  "title": "Centralized Membership and Clearance Record System for LCO",
  "description": "A comprehensive system for centralized blocking and unblocking of students on Caraga State University campus, providing efficient membership and clearance tracking for campus organizations.",
  "subtitle": "Streamline Student Membership and Clearance Management",
>>>>>>> 8d28dedd
  "backgroundImage": {
    "src": "/images/markup.png",
    "alt": "Abstract academic background with geometric patterns",
    "overlay": {
      "enabled": true,
      "color": "rgba(85, 107, 47, 0.1)",
      "opacity": 0.8
    }
  },
  "features": [
    {
<<<<<<< HEAD
      "title": "Student Blocking",
      "description": "Easily block or unblock students based on compliance, violations, or clearance requirements.",
      "icon": "mdi-block-helper"
    },
    {
      "title": "Centralized Management",
      "description": "View and manage all students' clearance status in one place.",
      "icon": "mdi-domain"
    },
    {
      "title": "Audit Trail",
      "description": "Track all blocking and unblocking actions for transparency and accountability.",
      "icon": "mdi-file-document-outline"
    },
    {
      "title": "Role-Based Access",
      "description": "Admins, officers, and organization representatives have tailored access and permissions.",
      "icon": "mdi-account-key"
    }
  ],
  "version": "1.0.0",
  "author": "LCO Clearance System Team",
  "lastUpdated": "2025-09-03",
=======
      "title": "Centralized Student Management",
      "description": "Unified system for managing student membership status across all League of Campus Organizations at Caraga State University.",
      "icon": "mdi-account-group"
    },
    {
      "title": "Clearance Tracking",
      "description": "Comprehensive tracking of student clearances with real-time status updates and automated notifications.",
      "icon": "mdi-check-circle"
    },
    {
      "title": "Block/Unblock Control",
      "description": "Efficient blocking and unblocking system for students with proper authorization and audit trails.",
      "icon": "mdi-account-lock"
    },
    {
      "title": "Campus-wide Integration",
      "description": "Seamless integration across all campus organizations with role-based access control and reporting.",
      "icon": "mdi-school"
    }
  ],
  "version": "1.0.0",
  "author": "LCO System Development Team",
  "lastUpdated": "2025-09-19",
>>>>>>> 8d28dedd
  "theme": {
    "primaryColor": "#96A78D",
    "secondaryColor": "#F0F0F0"
  },
  "ui": {
    "showNavbar": true,
    "showFooter": true,
    "_comment": "Select the navbar component to use: 1, 2, 3, or 4",
    "navbarComponent": "3",
    "_footerComment": "Select the footer component to use: 1 or 2",
    "footerComponent": "1",
    "navbar": {
<<<<<<< HEAD
      "title": "LCO Clearance Blocking",
      "icon": "mdi-shield-lock-outline",
=======
      "title": "LCO Clearance System",
      "icon": "mdi-account-check",
>>>>>>> 8d28dedd
      "logo": {
        "src": "/src/assets/logo.svg",
        "alt": "LCO Clearance System Logo",
        "width": 32,
        "height": 32
      },
      "color": "primary",
      "elevation": 2,
      "density": "comfortable",
      "navigationItems": [
        {
          "_comment": "dont change this",
          "label": "Features",
          "action": "scroll",
          "target": "features"
        },
        {
          "_comment": "dont change this",
          "label": "About",
          "action": "scroll",
          "target": "about"
        }
      ],
      "ctaButton": {
        "label": "Log In",
        "variant": "outlined",
        "color": "primary",
        "action": "navigate",
        "_comment": "dont change this /auth cause it is linked to the auth page",
        "target": "/auth"
      }
    },
    "footer": {
      "companyName": "LCO Clearance System",
<<<<<<< HEAD
      "tagline": "Empowering compliance for every organization",
      "icon": "mdi-shield-lock-outline",
      "color": "grey-darken-3",
      "copyright": "LCO Clearance System Team. All rights reserved.",
=======
      "tagline": "Centralized membership and clearance management for campus organizations",
      "icon": "mdi-account-check",
      "color": "grey-darken-3",
      "copyright": "Caraga State University - LCO System. All rights reserved.",
>>>>>>> 8d28dedd
      "socialLinks": [
        {
          "platform": "github",
          "icon": "mdi-github",
          "url": "https://github.com",
          "label": "GitHub"
        },
        {
          "platform": "facebook",
          "icon": "mdi-facebook",
          "url": "https://facebook.com",
          "label": "Facebook"
        }
      ],
      "technologies": [
        {
          "name": "Vue 3",
          "icon": "mdi-vuejs",
          "color": "green"
        },
        {
          "name": "Vuetify 3",
          "icon": "mdi-material-design",
          "color": "blue"
        }
      ],
<<<<<<< HEAD
      "systemTeam": {
        "enabled": true,
        "title": "LCO System Team",
        "subtitle": "Meet the team behind the clearance system",
        "members": [
          {
            "name": "Mark D.",
            "role": "Lead Developer",
            "avatar": "/images/team/mark.jpg"
          },
          {
            "name": "Jane S.",
            "role": "Compliance Officer",
            "avatar": "/images/team/jane.jpg"
          },
          {
            "name": "Alex R.",
            "role": "UI/UX Designer",
            "avatar": "/images/team/alex.jpg"
=======
      "developmentTeam": {
        "enabled": true,
        "title": "Development Team",
        "subtitle": "Meet the team behind the LCO Clearance System",
        "members": [
          {
            "name": "System Administrator",
            "role": "Lead Developer",
            "avatar": "/images/team/admin.jpg"
          },
          {
            "name": "Database Manager",
            "role": "Data Specialist",
            "avatar": "/images/team/db-admin.jpg"
          },
          {
            "name": "Campus Coordinator",
            "role": "System Coordinator",
            "avatar": "/images/team/coordinator.jpg"
>>>>>>> 8d28dedd
          }
        ]
      }
    }
  },
  "authPage": {
<<<<<<< HEAD
    "title": "LCO Clearance Portal",
    "subtitle": "Manage organization clearance, block or unblock organizations, and ensure compliance.",
=======
    "title": "Welcome to LCO Clearance System",
    "subtitle": "Access the centralized membership and clearance management system",
>>>>>>> 8d28dedd
    "layout": {
      "quotePosition": "right"
    },
    "quote": {
<<<<<<< HEAD
      "text": "Compliance is the foundation of trust in every organization.",
      "author": "LCO Admin",
      "source": "University Policy",
      "motivationalText": "Keep your organization in good standing. Block or unblock with transparency and accountability."
    },
    "backgroundImage": {
      "src": "/images/auth-background.jpg",
      "alt": "University admin workspace with compliance documents",
=======
      "text": "Organization and efficiency are the keys to success in any endeavor.",
      "author": "Campus Leadership",
      "source": "Caraga State University",
      "motivationalText": "Manage your organization memberships and clearances efficiently. Every organized step leads to greater campus success."
    },
    "backgroundImage": {
      "src": "/images/auth-background.jpg",
      "alt": "Campus organizations management system interface",
>>>>>>> 8d28dedd
      "overlay": {
        "enabled": true,
        "color": "rgba(85, 107, 47, 0.05)",
        "opacity": 0.9
      }
    }
  }
}<|MERGE_RESOLUTION|>--- conflicted
+++ resolved
@@ -1,13 +1,9 @@
 {
-<<<<<<< HEAD
+
   "title": "LCO Clearance Blocking System",
   "description": "A centralized platform for managing, blocking, and unblocking students' clearance status within the university. Ensure compliance and streamline clearance workflows for all students record.",
   "subtitle": "Efficiently Manage Students Clearance and Compliance",
-=======
-  "title": "Centralized Membership and Clearance Record System for LCO",
-  "description": "A comprehensive system for centralized blocking and unblocking of students on Caraga State University campus, providing efficient membership and clearance tracking for campus organizations.",
-  "subtitle": "Streamline Student Membership and Clearance Management",
->>>>>>> 8d28dedd
+
   "backgroundImage": {
     "src": "/images/markup.png",
     "alt": "Abstract academic background with geometric patterns",
@@ -19,7 +15,7 @@
   },
   "features": [
     {
-<<<<<<< HEAD
+
       "title": "Student Blocking",
       "description": "Easily block or unblock students based on compliance, violations, or clearance requirements.",
       "icon": "mdi-block-helper"
@@ -43,31 +39,7 @@
   "version": "1.0.0",
   "author": "LCO Clearance System Team",
   "lastUpdated": "2025-09-03",
-=======
-      "title": "Centralized Student Management",
-      "description": "Unified system for managing student membership status across all League of Campus Organizations at Caraga State University.",
-      "icon": "mdi-account-group"
-    },
-    {
-      "title": "Clearance Tracking",
-      "description": "Comprehensive tracking of student clearances with real-time status updates and automated notifications.",
-      "icon": "mdi-check-circle"
-    },
-    {
-      "title": "Block/Unblock Control",
-      "description": "Efficient blocking and unblocking system for students with proper authorization and audit trails.",
-      "icon": "mdi-account-lock"
-    },
-    {
-      "title": "Campus-wide Integration",
-      "description": "Seamless integration across all campus organizations with role-based access control and reporting.",
-      "icon": "mdi-school"
-    }
-  ],
-  "version": "1.0.0",
-  "author": "LCO System Development Team",
-  "lastUpdated": "2025-09-19",
->>>>>>> 8d28dedd
+
   "theme": {
     "primaryColor": "#96A78D",
     "secondaryColor": "#F0F0F0"
@@ -80,13 +52,10 @@
     "_footerComment": "Select the footer component to use: 1 or 2",
     "footerComponent": "1",
     "navbar": {
-<<<<<<< HEAD
+
       "title": "LCO Clearance Blocking",
       "icon": "mdi-shield-lock-outline",
-=======
-      "title": "LCO Clearance System",
-      "icon": "mdi-account-check",
->>>>>>> 8d28dedd
+
       "logo": {
         "src": "/src/assets/logo.svg",
         "alt": "LCO Clearance System Logo",
@@ -121,17 +90,12 @@
     },
     "footer": {
       "companyName": "LCO Clearance System",
-<<<<<<< HEAD
+
       "tagline": "Empowering compliance for every organization",
       "icon": "mdi-shield-lock-outline",
       "color": "grey-darken-3",
       "copyright": "LCO Clearance System Team. All rights reserved.",
-=======
-      "tagline": "Centralized membership and clearance management for campus organizations",
-      "icon": "mdi-account-check",
-      "color": "grey-darken-3",
-      "copyright": "Caraga State University - LCO System. All rights reserved.",
->>>>>>> 8d28dedd
+
       "socialLinks": [
         {
           "platform": "github",
@@ -158,7 +122,7 @@
           "color": "blue"
         }
       ],
-<<<<<<< HEAD
+
       "systemTeam": {
         "enabled": true,
         "title": "LCO System Team",
@@ -178,45 +142,22 @@
             "name": "Alex R.",
             "role": "UI/UX Designer",
             "avatar": "/images/team/alex.jpg"
-=======
-      "developmentTeam": {
-        "enabled": true,
-        "title": "Development Team",
-        "subtitle": "Meet the team behind the LCO Clearance System",
-        "members": [
-          {
-            "name": "System Administrator",
-            "role": "Lead Developer",
-            "avatar": "/images/team/admin.jpg"
-          },
-          {
-            "name": "Database Manager",
-            "role": "Data Specialist",
-            "avatar": "/images/team/db-admin.jpg"
-          },
-          {
-            "name": "Campus Coordinator",
-            "role": "System Coordinator",
-            "avatar": "/images/team/coordinator.jpg"
->>>>>>> 8d28dedd
+
           }
         ]
       }
     }
   },
   "authPage": {
-<<<<<<< HEAD
+
     "title": "LCO Clearance Portal",
     "subtitle": "Manage organization clearance, block or unblock organizations, and ensure compliance.",
-=======
-    "title": "Welcome to LCO Clearance System",
-    "subtitle": "Access the centralized membership and clearance management system",
->>>>>>> 8d28dedd
+
     "layout": {
       "quotePosition": "right"
     },
     "quote": {
-<<<<<<< HEAD
+
       "text": "Compliance is the foundation of trust in every organization.",
       "author": "LCO Admin",
       "source": "University Policy",
@@ -225,16 +166,7 @@
     "backgroundImage": {
       "src": "/images/auth-background.jpg",
       "alt": "University admin workspace with compliance documents",
-=======
-      "text": "Organization and efficiency are the keys to success in any endeavor.",
-      "author": "Campus Leadership",
-      "source": "Caraga State University",
-      "motivationalText": "Manage your organization memberships and clearances efficiently. Every organized step leads to greater campus success."
-    },
-    "backgroundImage": {
-      "src": "/images/auth-background.jpg",
-      "alt": "Campus organizations management system interface",
->>>>>>> 8d28dedd
+
       "overlay": {
         "enabled": true,
         "color": "rgba(85, 107, 47, 0.05)",
